--- conflicted
+++ resolved
@@ -46,12 +46,4 @@
 @patch("matplotlib.pyplot.show")
 def test_plot_1d(mock_show):
     warnings.filterwarnings("ignore")
-<<<<<<< HEAD
-    show_model(dataset=ds_1d, interval=100, gif_name=None, fps=10)
-
-
-test_plot_2d()
-test_plot_1d()
-=======
-    show_model(dataset=ds_1d, interval=100, save=False, fps=10)
->>>>>>> 2a269e7f
+    show_model(dataset=ds_1d, interval=100, gif_name=None, fps=10)