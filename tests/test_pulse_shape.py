import pytest
from blobmodel import BlobShapeImpl, AbstractBlobShape, BlobShapeImpl
import numpy as np


def test_gauss_pulse_shape():
    ps = BlobShapeImpl()
    x = np.arange(-10, 10, 0.1)
    values = ps.get_blob_shape_perp(x)
    expected_values = 1 / np.sqrt(np.pi) * np.exp(-(x**2))
    assert np.max(np.abs(values - expected_values)) < 1e-5, "Wrong gaussian shape"


def test_throw_unknown_shape():
    with pytest.raises(NotImplementedError):
        BlobShapeImpl("LOL")


def test_kwargs():
    lam = 0.5
    x = np.arange(-10, 10, 0.1)
    expected_values = np.zeros(len(x))
    expected_values[x < 0] = np.exp(x[x < 0] / lam)
    expected_values[x >= 0] = np.exp(-x[x >= 0] / (1 - lam))

    ps = BlobShapeImpl("2-exp", "2-exp")
<<<<<<< HEAD
    values = ps.get_blob_shape_perp(x, lam=0.5)
    assert np.max(np.abs(values - expected_values)) < 1e-5, "Wrong shape"
=======
    values = ps.get_pulse_shape_perp(x, lam=0.5)
    assert np.max(np.abs(values - expected_values)) < 1e-5, "Wrong shape"


def test_abstract_mehtods():
    AbstractBlobShape.__abstractmethods__ = set()

    class MyShape(AbstractBlobShape):
        pass

    my_obj = MyShape()

    with pytest.raises(NotImplementedError):
        my_obj.get_pulse_shape_prop([0, 1, 2])

    with pytest.raises(NotImplementedError):
        my_obj.get_pulse_shape_perp([0, 1, 2])


def test__get_double_exponential_shape():
    theta = np.array([-1, 0, 1])
    lam = 0.5
    expected_result = np.array([0.13533528, 1.0, 0.13533528])
    assert np.allclose(
        BlobShapeImpl._get_double_exponential_shape(theta, lam=lam), expected_result
    )


def test__get_secant_shape():
    theta = np.array([1, 2, 3])
    expected_result = np.array([0.20628208, 0.08460748, 0.03161706])
    assert np.allclose(BlobShapeImpl._get_secant_shape(theta), expected_result)


def test__get_lorentz_shape():
    theta = np.array([1, 2, 3])
    expected_result = np.array([0.15915494, 0.06366198, 0.03183099])
    assert np.allclose(BlobShapeImpl._get_lorentz_shape(theta), expected_result)
>>>>>>> d69d5ec9
<|MERGE_RESOLUTION|>--- conflicted
+++ resolved
@@ -24,11 +24,7 @@
     expected_values[x >= 0] = np.exp(-x[x >= 0] / (1 - lam))
 
     ps = BlobShapeImpl("2-exp", "2-exp")
-<<<<<<< HEAD
     values = ps.get_blob_shape_perp(x, lam=0.5)
-    assert np.max(np.abs(values - expected_values)) < 1e-5, "Wrong shape"
-=======
-    values = ps.get_pulse_shape_perp(x, lam=0.5)
     assert np.max(np.abs(values - expected_values)) < 1e-5, "Wrong shape"
 
 
@@ -65,5 +61,4 @@
 def test__get_lorentz_shape():
     theta = np.array([1, 2, 3])
     expected_result = np.array([0.15915494, 0.06366198, 0.03183099])
-    assert np.allclose(BlobShapeImpl._get_lorentz_shape(theta), expected_result)
->>>>>>> d69d5ec9
+    assert np.allclose(BlobShapeImpl._get_lorentz_shape(theta), expected_result)