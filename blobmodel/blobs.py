from dataclasses import dataclass
import numpy as np


@dataclass
class Blob:
    """
    A single blob
    """

    id: int
    blob_shape: str
    amplitude: float
    width_x: float
    width_y: float
    v_x: float
    v_y: float
    pos_x: float
    pos_y: float
    t_init: float
    t_drain: float

    def discretize_blob(self, x, y, t, periodic_y=False, Ly=0):
        """
        Discretize blob on grid
        The following blob shapes are implemented:
                gauss: 2D gaussian function
                exp: one sided exponential in x and gaussian in y

                Returns
                -------
                discretized blob on 3d array with dimensions x,y and t : np.array
        """
        return (
            self.amplitude
            * self.__drain(t)
            * self.__x_shape(x, t)
            * self.__y_shape(y, t, periodic_y, Ly)
            * self.__blob_arrival(t)
        )

    def __drain(self, t):
        return np.exp(-(t - self.t_init) / self.t_drain)

    def __blob_arrival(self, t):
        return np.heaviside(t - self.t_init, 1)

    def __x_shape(self, x, t):
        if self.blob_shape == "gauss":
            return (
                1
                / np.sqrt(np.pi)
                * np.exp(-((x - self.__get_x_blob_pos(t)) ** 2 / self.width_x ** 2))
            )
        elif self.blob_shape == "exp":
            return np.exp(x - self.__get_x_blob_pos(t)) * np.heaviside(
                -1.0 * (x - self.__get_x_blob_pos(t)), 1
            )
        else:
            raise NotImplementedError(
                self.__class__.__name__ + ".blob shape not implemented"
            )

    def __y_shape(self, y, t, periodic_y, Ly):
        y_diffs = y - self.__get_y_blob_pos(t)
        if periodic_y:
            # The y_diff is centered in the simulation domain, if the difference is larger than half the domain,
            # the previous is used.
            y_diffs = y_diffs % Ly
<<<<<<< HEAD
            y_diffs[y_diffs > Ly/2] -= Ly
        return 1 / np.sqrt(np.pi) * np.exp(-y_diffs**2/self.width_y**2)
=======
            y_diffs[y_diffs > np.max(y) / 2] -= Ly
        return 1 / np.sqrt(np.pi) * np.exp(-(y_diffs ** 2) / self.width_y ** 2)
>>>>>>> 3d79151f

    def __get_x_blob_pos(self, t):
        return self.pos_x + self.v_x * (t - self.t_init)

    def __get_y_blob_pos(self, t):
        return self.pos_y + self.v_y * (t - self.t_init)<|MERGE_RESOLUTION|>--- conflicted
+++ resolved
@@ -67,13 +67,8 @@
             # The y_diff is centered in the simulation domain, if the difference is larger than half the domain,
             # the previous is used.
             y_diffs = y_diffs % Ly
-<<<<<<< HEAD
             y_diffs[y_diffs > Ly/2] -= Ly
-        return 1 / np.sqrt(np.pi) * np.exp(-y_diffs**2/self.width_y**2)
-=======
-            y_diffs[y_diffs > np.max(y) / 2] -= Ly
         return 1 / np.sqrt(np.pi) * np.exp(-(y_diffs ** 2) / self.width_y ** 2)
->>>>>>> 3d79151f
 
     def __get_x_blob_pos(self, t):
         return self.pos_x + self.v_x * (t - self.t_init)
